package panda

import (
	"bytes"
	"encoding/binary"
	"encoding/xml"
	"fmt"
	"image"
	"image/jpeg"
	"image/png"
	"io"
	"strings"
	"time"

	img "github.com/busoc/panda/internal/image"
	"github.com/busoc/panda/internal/science"
)

type Exporter interface {
	Filename() string
	Export(io.Writer, string) error
	ExportRaw(io.Writer) error
}

type HRPacket interface {
	Packet
	Exporter
	Stream() Channel
	Origin() string
	Format() string
	Sequence() uint32
	Version() int
	IsRealtime() bool
}

type Four interface {
	FCC() uint32
}

type Bitmap interface {
	Four
	X() uint16
	Y() uint16
}

const (
	HRDPHeaderLength = 14
	HRDLSyncLength   = 8
	VMUHeaderLength  = 16
	IDHeaderLengthV1 = 72
	IDHeaderLengthV2 = 76
	SDHeaderLengthV2 = 56
	SDHeaderLengthV1 = 8
	CheckTrailerLength = 4
)

const UPILen = 32

const (
	VMUProtocol1 = iota + 1
	VMUProtocol2
)

var (
	MMA  = []byte("MMA ")
	CORR = []byte("CORR")
	SYNC = []byte("SYNC")
	RAW  = []byte("RAW ")
	Y800 = []byte("Y800")
	Y16B = []byte("Y16 ")
	Y16L = []byte("Y16L")
	I420 = []byte("I420")
	YUY2 = []byte("YUY2")
	RGB  = []byte("RGB ")
	JPEG = []byte("JPEG")
	PNG  = []byte("PNG ")
	H264 = []byte("H264")
	SVS  = []byte("SVS ")
	TIFF = []byte("TIFF")
)

const (
	RUBUnit uint8 = 0x36
	Alv1          = 0x39
	Alv2          = 0x40
	SMDUnit       = 0x41
	LRSD          = 0x51
	LCP           = 0x90
)

func Valid(p HRPacket) bool {
	var sum uint32
	switch p := p.(type) {
	case *Table:
		sum = p.Sum
	case *Image:
		sum = p.Sum
	default:
		return false
	}
	bs, err := p.Bytes()
	if err != nil {
		return false
	}
	var cmp uint32
	for i := range bs[:len(bs)-binary.Size(cmp)] {
		cmp += uint32(bs[i])
	}
	return cmp == sum
}

func DecodeHR(v int) (Decoder, error) {
	switch v {
	default:
		return nil, fmt.Errorf("unsupported vmu protocol version: %d", v)
	case VMUProtocol1:
		return DecoderFunc(decodeVMUv1), nil
	case VMUProtocol2:
		return DecoderFunc(decodeVMUv2), nil
	}
}

func decodeVMUv2(bs []byte) (int, Packet, error) {
<<<<<<< HEAD
	// if len(bs) <= VMUHeaderLength+IDHeaderLengthV2 || len(bs) <= VMUHeaderLength+SDHeaderLengthV2 {
	// 	idh := VMUHeaderLength + IDHeaderLengthV2
	// 	sdh := VMUHeaderLength + SDHeaderLengthV2
	// 	return len(bs), nil, fmt.Errorf("packet size too short: %d (sciences: %d bytes, images: %d bytes)", len(bs), sdh, idh)
	// }
	if len(bs) < VMUHeaderLength {
		return len(bs), nil, fmt.Errorf("packet too short: %d (expected at least %d)", len(bs), VMUHeaderLength)
=======
	size := len(bs)-CheckTrailerLength
	if size <= VMUHeaderLength+IDHeaderLengthV2 || size <= VMUHeaderLength+SDHeaderLengthV2 {
		idh := VMUHeaderLength + IDHeaderLengthV2 + CheckTrailerLength
		sdh := VMUHeaderLength + SDHeaderLengthV2 + CheckTrailerLength
		return len(bs), nil, fmt.Errorf("packet size too short: %d (sciences: %d bytes, images: %d bytes)", len(bs), sdh, idh)
>>>>>>> c2c98b70
	}
	ix := VMUHeaderLength
	v, err := decodeVMU(bs[:ix])
	if err != nil {
		return len(bs), nil, err
	}

	var p Packet
	switch v.Channel {
	default:
		return len(bs), nil, fmt.Errorf("unknown channel %d", v.Channel)
	case Video1, Video2:
		idh := VMUHeaderLength + IDHeaderLengthV2
		if len(bs) <= idh {
			return len(bs), nil, fmt.Errorf("packet too short: %d (expected at least %d)", len(bs), idh)
		}
		h, err := decodeIDHv2(bs[ix : ix+IDHeaderLengthV2])
		if err != nil {
			return len(bs), nil, err
		}
		ix += IDHeaderLengthV2
		vs := make([]byte, len(bs)-ix-4)
		copy(vs, bs[ix:len(bs)-4])
		p = &Image{
			VMUHeader: &v,
			IDH:       &h,
			Data:      vs,
			Sum:       binary.LittleEndian.Uint32(bs[len(bs)-4:]),
		}
	case Science:
		sdh := VMUHeaderLength + SDHeaderLengthV2
		if len(bs) <= sdh {
			return len(bs), nil, fmt.Errorf("packet too short: %d (expected at least %d)", len(bs), sdh)
		}
		h, err := decodeSDHv2(bs[ix : ix+SDHeaderLengthV2])
		if err != nil {
			return len(bs), nil, err
		}
		ix += SDHeaderLengthV2
		vs := make([]byte, len(bs)-ix-4)
		copy(vs, bs[ix:len(bs)-4])
		p = &Table{
			VMUHeader: &v,
			SDH:       &h,
			Data:      vs,
			Sum:       binary.LittleEndian.Uint32(bs[len(bs)-4:]),
		}
	}
	return len(bs), p, nil
}

func decodeVMUv1(bs []byte) (int, Packet, error) {
	ix := VMUHeaderLength
	v, err := decodeVMU(bs[:ix])
	if err != nil {
		return len(bs), nil, err
	}

	var p Packet
	switch v.Channel {
	default:
		return len(bs), nil, fmt.Errorf("unknown channel %d", v.Channel)
	case Video1, Video2:
		h, err := decodeIDHv1(bs[ix : ix+IDHeaderLengthV1])
		if err != nil {
			return len(bs), nil, err
		}
		ix += IDHeaderLengthV1
		vs := make([]byte, len(bs)-ix-4)
		copy(vs, bs[ix:len(bs)-4])
		p = &Image{VMUHeader: &v, IDH: &h, Data: vs}
	case Science:
		h, err := decodeSDHv1(bs[ix : ix+SDHeaderLengthV1])
		if err != nil {
			return len(bs), nil, err
		}
		ix += SDHeaderLengthV1
		vs := make([]byte, len(bs)-ix-4)
		copy(vs, bs[ix:len(bs)-4])
		p = &Table{VMUHeader: &v, SDH: &h, Data: vs}
	}
	return len(bs), p, nil
}

type Channel uint8

const (
	Video1 Channel = iota + 1
	Video2
	Science
)

func (c Channel) String() string {
	switch c {
	default:
		return "***"
	case Video1:
		return "vic1"
	case Video2:
		return "vic2"
	case Science:
		return "lrsd"
	}
}

type VMUHeader struct {
	Channel  Channel
	Source   uint8
	Sequence uint32
	Coarse   uint32
	Fine     uint16
}

func (v *VMUHeader) Stream() Channel {
	return v.Channel
}

func (v *VMUHeader) Timestamp() time.Time {
	ms := time.Duration(v.Fine) * time.Millisecond
	t := time.Unix(int64(v.Coarse), 0).Add(ms)

	// return t.Add(epoch).UTC()
	return t.UTC()
}

func (v *VMUHeader) Generated() time.Time {
	return v.Timestamp()
}

func decodeVMU(bs []byte) (VMUHeader, error) {
	var v VMUHeader

	r := bytes.NewReader(bs)
	binary.Read(r, binary.LittleEndian, &v.Channel)
	binary.Read(r, binary.LittleEndian, &v.Source)
	binary.Read(r, binary.LittleEndian, new(uint16))
	binary.Read(r, binary.LittleEndian, &v.Sequence)
	binary.Read(r, binary.LittleEndian, &v.Coarse)
	binary.Read(r, binary.LittleEndian, &v.Fine)
	binary.Read(r, binary.LittleEndian, new(uint16))

	return v, nil
}

func encodeVMU(v VMUHeader) ([]byte, error) {
	w := new(bytes.Buffer)

	binary.Write(w, binary.LittleEndian, v.Channel)
	binary.Write(w, binary.LittleEndian, v.Source)
	binary.Write(w, binary.LittleEndian, uint16(0))
	binary.Write(w, binary.LittleEndian, v.Sequence)
	binary.Write(w, binary.LittleEndian, v.Coarse)
	binary.Write(w, binary.LittleEndian, v.Fine)
	binary.Write(w, binary.LittleEndian, uint16(0))

	return w.Bytes(), nil
}

type SDHv1 struct {
	Sequence uint32
}

func (s SDHv1) Format() string {
	return Science.String()
}

func decodeSDHv1(bs []byte) (SDHv1, error) {
	var s SDHv1
	r := bytes.NewReader(bs)
	binary.Read(r, binary.LittleEndian, &s.Sequence)
	binary.Read(r, binary.LittleEndian, new(uint32))
	return s, nil
}

func encodeSDHv1(s SDHv1) ([]byte, error) {
	w := new(bytes.Buffer)

	binary.Write(w, binary.LittleEndian, s.Sequence)
	binary.Write(w, binary.LittleEndian, uint32(0))

	return w.Bytes(), nil
}

func (s SDHv1) FCC() uint32 {
	return binary.BigEndian.Uint32(MMA)
}

type IDHv1 struct {
	XMLName xml.Name `xml:"metadata"`

	Sequence  uint32
	Coarse    uint32
	Fine      uint16
	Part      uint8
	Video     uint8
	Type      uint8
	Rate      float32
	Pixels    uint32
	Region    uint64
	LineDrop  uint8
	FrameDrop uint16
	Info      [32]byte
}

func (i *IDHv1) Format() string {
	switch i.Type {
	default:
		return "raw"
	case 1:
		return "jpg"
	case 2:
		return "gray"
	case 3:
		return "ycbcr"
	case 4:
		return "rgb"
	case 5:
		return "tiff"
	}
}

func (i *IDHv1) FCC() uint32 {
	var v uint32
	switch i.Type {
	default:
		v = binary.BigEndian.Uint32(RAW)
	case 1:
		v = binary.BigEndian.Uint32(JPEG)
	case 2:
		v = binary.BigEndian.Uint32(Y800)
	case 3:
		v = binary.BigEndian.Uint32(YUY2)
	case 4:
		v = binary.BigEndian.Uint32(RGB)
	}
	return v
}

func (i *IDHv1) X() uint16 {
	return uint16(i.Pixels & 0xFFFF)
}

func (i *IDHv1) Y() uint16 {
	return uint16(i.Pixels >> 16)
}

func (i *IDHv1) MarshalXML(e *xml.Encoder, s xml.StartElement) error {
	xy := struct {
		X uint16 `xml:"x"`
		Y uint16 `xml:"y"`
	}{i.X(), i.Y()}

	rx, ry := uint32(i.Region>>32), uint32(i.Region&0xFFFFFFFF)
	rs := struct {
		OffsetX uint16 `xml:"offset-x"`
		SizeX   uint16 `xml:"size-x"`
		OffsetY uint16 `xml:"offset-y"`
		SizeY   uint16 `xml:"size-y"`
	}{uint16(rx >> 16), uint16(rx & 0xFFFF), uint16(ry >> 16), uint16(ry & 0xFFFF)}

	ds := struct {
		Line  uint8  `xml:"line-drop"`
		Frame uint16 `xml:"frame-drop"`
	}{i.LineDrop, i.FrameDrop}

	e.EncodeElement(i.Sequence, xml.StartElement{Name: xml.Name{Local: "sequence"}})
	e.EncodeElement(i.Timestamp(), xml.StartElement{Name: xml.Name{Local: "timestamp"}})
	e.EncodeElement(i.Part, xml.StartElement{Name: xml.Name{Local: "portion"}})
	e.EncodeElement(i.Video, xml.StartElement{Name: xml.Name{Local: "video"}})
	e.EncodeElement(i.Type, xml.StartElement{Name: xml.Name{Local: "type"}})
	e.EncodeElement(i.Rate, xml.StartElement{Name: xml.Name{Local: "rate"}})
	e.EncodeElement(xy, xml.StartElement{Name: xml.Name{Local: "pixels"}})
	e.EncodeElement(rs, xml.StartElement{Name: xml.Name{Local: "region"}})
	e.EncodeElement(ds, xml.StartElement{Name: xml.Name{Local: "drop"}})
	if bs := bytes.Trim(i.Info[:], "\x00"); len(bs) > 0 {
		e.EncodeElement(string(bs), xml.StartElement{Name: xml.Name{Local: "info"}})
	}

	return nil
}

func (i *IDHv1) Timestamp() time.Time {
	ms := time.Duration(i.Fine) * time.Millisecond
	t := time.Unix(int64(i.Coarse), 0).Add(ms)

	// return t.Add(epoch).UTC()
	return t.UTC()
}

func decodeIDHv1(bs []byte) (IDHv1, error) {
	var i IDHv1

	r := bytes.NewReader(bs)
	binary.Read(r, binary.LittleEndian, &i.Sequence)
	binary.Read(r, binary.LittleEndian, &i.Coarse)
	binary.Read(r, binary.LittleEndian, &i.Fine)
	binary.Read(r, binary.LittleEndian, &i.Part)
	binary.Read(r, binary.LittleEndian, &i.Video)
	binary.Read(r, binary.LittleEndian, &i.Type)
	binary.Read(r, binary.LittleEndian, &i.Rate)
	binary.Read(r, binary.LittleEndian, &i.Pixels)
	binary.Read(r, binary.LittleEndian, &i.Region)
	binary.Read(r, binary.LittleEndian, &i.LineDrop)
	binary.Read(r, binary.LittleEndian, &i.FrameDrop)
	binary.Read(r, binary.LittleEndian, new(uint64))
	r.Read(i.Info[:])

	return i, nil
}

func encodeIDHv1(i IDHv1) ([]byte, error) {
	w := new(bytes.Buffer)

	binary.Write(w, binary.LittleEndian, i.Sequence)
	binary.Write(w, binary.LittleEndian, i.Coarse)
	binary.Write(w, binary.LittleEndian, i.Fine)
	binary.Write(w, binary.LittleEndian, i.Part)
	binary.Write(w, binary.LittleEndian, i.Video)
	binary.Write(w, binary.LittleEndian, i.Type)
	binary.Write(w, binary.LittleEndian, i.Rate)
	binary.Write(w, binary.LittleEndian, i.Pixels)
	binary.Write(w, binary.LittleEndian, i.Region)
	binary.Write(w, binary.LittleEndian, i.LineDrop)
	binary.Write(w, binary.LittleEndian, i.FrameDrop)
	binary.Write(w, binary.LittleEndian, uint64(0))
	w.Write(i.Info[:])

	return w.Bytes(), nil
}

type SDHv2 struct {
	Properties  uint8
	Sequence    uint16
	Originator  uint32
	Acquisition time.Duration
	Auxiliary   time.Duration
	Id          uint8
	Info        [32]byte
}

func (s SDHv2) Format() string {
	switch s.Id {
	default:
		return "raw"
	case Alv1, Alv2:
		return "corr"
	case LRSD:
		return "mma"
	case RUBUnit, SMDUnit:
		return "sync"
	}
}

func (s SDHv2) FCC() uint32 {
	switch s.Id {
	default:
		return binary.BigEndian.Uint32(RAW)
	case LRSD:
		return binary.BigEndian.Uint32(MMA)
	case Alv1, Alv2:
		return binary.BigEndian.Uint32(CORR)
	case SMDUnit, RUBUnit:
		return binary.BigEndian.Uint32(SYNC)
	case LCP:
		return binary.BigEndian.Uint32(SVS)
	}
}

func decodeSDHv2(bs []byte) (SDHv2, error) {
	var s SDHv2

	r := bytes.NewReader(bs)
	binary.Read(r, binary.LittleEndian, &s.Properties)
	binary.Read(r, binary.LittleEndian, &s.Sequence)
	binary.Read(r, binary.LittleEndian, &s.Originator)
	binary.Read(r, binary.LittleEndian, &s.Acquisition)
	binary.Read(r, binary.LittleEndian, &s.Auxiliary)
	binary.Read(r, binary.LittleEndian, &s.Id)
	r.Read(s.Info[:])

	return s, nil
}

func encodeSDHv2(s SDHv2) ([]byte, error) {
	w := new(bytes.Buffer)

	binary.Write(w, binary.LittleEndian, s.Properties)
	binary.Write(w, binary.LittleEndian, s.Sequence)
	binary.Write(w, binary.LittleEndian, s.Originator)
	binary.Write(w, binary.LittleEndian, s.Acquisition)
	binary.Write(w, binary.LittleEndian, s.Auxiliary)
	binary.Write(w, binary.LittleEndian, s.Id)
	w.Write(s.Info[:])

	return w.Bytes(), nil
}

func (s SDHv2) Acquire() (time.Time, time.Time) {
	return GPS.Add(s.Auxiliary).UTC(), s.Timestamp()
}

func (s SDHv2) Timestamp() time.Time {
	return GPS.Add(s.Acquisition).UTC()
}

type IDHv2 struct {
	XMLName     xml.Name `xml:"metadata"`
	Properties  uint8
	Sequence    uint16
	Originator  uint32
	Acquisition time.Duration
	Auxiliary   time.Duration
	Id          uint8
	Type        uint8
	Pixels      uint32
	Region      uint64
	Dropping    uint16
	Scaling     uint32
	Ratio       uint8
	Info        [32]byte
}

func decodeIDHv2(bs []byte) (IDHv2, error) {
	var i IDHv2

	r := bytes.NewReader(bs)
	binary.Read(r, binary.LittleEndian, &i.Properties)
	binary.Read(r, binary.LittleEndian, &i.Sequence)
	binary.Read(r, binary.LittleEndian, &i.Originator)
	binary.Read(r, binary.LittleEndian, &i.Acquisition)
	binary.Read(r, binary.LittleEndian, &i.Auxiliary)
	binary.Read(r, binary.LittleEndian, &i.Id)
	binary.Read(r, binary.LittleEndian, &i.Type)
	binary.Read(r, binary.LittleEndian, &i.Pixels)
	binary.Read(r, binary.LittleEndian, &i.Region)
	binary.Read(r, binary.LittleEndian, &i.Dropping)
	binary.Read(r, binary.LittleEndian, &i.Scaling)
	binary.Read(r, binary.LittleEndian, &i.Ratio)
	r.Read(i.Info[:])

	return i, nil
}

func encodeIDHv2(i IDHv2) ([]byte, error) {
	w := new(bytes.Buffer)

	binary.Write(w, binary.LittleEndian, i.Properties)
	binary.Write(w, binary.LittleEndian, i.Sequence)
	binary.Write(w, binary.LittleEndian, i.Originator)
	binary.Write(w, binary.LittleEndian, i.Acquisition)
	binary.Write(w, binary.LittleEndian, i.Auxiliary)
	binary.Write(w, binary.LittleEndian, i.Id)
	binary.Write(w, binary.LittleEndian, i.Type)
	binary.Write(w, binary.LittleEndian, i.Pixels)
	binary.Write(w, binary.LittleEndian, i.Region)
	binary.Write(w, binary.LittleEndian, i.Dropping)
	binary.Write(w, binary.LittleEndian, i.Scaling)
	binary.Write(w, binary.LittleEndian, i.Ratio)
	w.Write(i.Info[:])

	return w.Bytes(), nil
}

func (i *IDHv2) X() uint16 {
	return uint16(i.Pixels & 0xFFFF)
}

func (i *IDHv2) Y() uint16 {
	return uint16(i.Pixels >> 16)
}

func (i *IDHv2) MarshalXML(e *xml.Encoder, s xml.StartElement) error {
	sp := struct {
		Id   uint8 `xml:"properties"`
		Type uint8 `xml:"type"`
	}{i.Properties & 0x0F, i.Properties >> 4}
	qs := struct {
		Stream     uint16 `xml:"stream"`
		Originator uint32 `xml:"originator"`
	}{i.Sequence, i.Originator}
	xy := struct {
		X uint16 `xml:"x"`
		Y uint16 `xml:"y"`
	}{i.X(), i.Y()}

	rx, ry := uint32(i.Region&0xFFFFFFFF), uint32(i.Region>>32)
	rs := struct {
		OffsetX uint16 `xml:"offset-x"`
		SizeX   uint16 `xml:"size-x"`
		OffsetY uint16 `xml:"offset-y"`
		SizeY   uint16 `xml:"size-y"`
	}{uint16(rx & 0xFFFF), uint16(rx >> 16), uint16(ry & 0xFFFF), uint16(ry >> 16)}

	cs := struct {
		X     uint32 `xml:"size-x"`
		Y     uint32 `xml:"size-y"`
		Ratio uint8  `xml:"force-aspect-ratio"`
	}{X: i.Scaling & 0x0000FFFF, Y: i.Scaling >> 16, Ratio: i.Ratio}

	// x, a := i.Acquire()

	e.EncodeElement(sp, xml.StartElement{Name: xml.Name{Local: "stream"}})
	e.EncodeElement(qs, xml.StartElement{Name: xml.Name{Local: "sequences"}})
	e.EncodeElement(i.Timestamp(), xml.StartElement{Name: xml.Name{Local: "timestamp"}})
	e.EncodeElement(i.Auxiliary.Nanoseconds(), xml.StartElement{Name: xml.Name{Local: "auxiliary"}})
	e.EncodeElement(i.Type, xml.StartElement{Name: xml.Name{Local: "type"}})
	e.EncodeElement(xy, xml.StartElement{Name: xml.Name{Local: "pixels"}})
	e.EncodeElement(rs, xml.StartElement{Name: xml.Name{Local: "region"}})
	e.EncodeElement(i.Dropping, xml.StartElement{Name: xml.Name{Local: "dropping"}})
	e.EncodeElement(cs, xml.StartElement{Name: xml.Name{Local: "scaling"}})
	if bs := bytes.Trim(i.Info[:], "\x00"); len(bs) > 0 {
		e.EncodeElement(string(bs), xml.StartElement{Name: xml.Name{Local: "info"}})
	}

	return nil
}

func (i IDHv2) Format() string {
	switch i.Type {
	default:
		return "raw"
	case 1:
		return "gray"
	case 2:
		return "gray16be"
	case 3:
		return "gray16le"
	case 4:
		return "yuy2"
	case 5:
		return "i420"
	case 6:
		return "rgb"
	case 7:
		return "jpg"
	case 8:
		return "png"
	case 9:
		return "h264"
	}
}

func (i *IDHv2) FCC() uint32 {
	var v uint32
	switch i.Type {
	default:
		v = binary.BigEndian.Uint32(RAW)
	case 1:
		v = binary.BigEndian.Uint32(Y800)
	case 2:
		v = binary.BigEndian.Uint32(Y16B)
	case 3:
		v = binary.BigEndian.Uint32(Y16L)
	case 4:
		v = binary.BigEndian.Uint32(YUY2)
	case 5:
		v = binary.BigEndian.Uint32(I420)
	case 6:
		v = binary.BigEndian.Uint32(RGB)
	case 7:
		v = binary.BigEndian.Uint32(JPEG)
	case 8:
		v = binary.BigEndian.Uint32(PNG)
	case 9:
		v = binary.BigEndian.Uint32(H264)
	}
	return v
}

func (i IDHv2) Acquire() (time.Time, time.Time) {
	return GPS.Add(i.Auxiliary).UTC(), i.Timestamp()
}

func (i IDHv2) Timestamp() time.Time {
	return GPS.Add(i.Acquisition).UTC()
}

type Table struct {
	*VMUHeader
	SDH  interface{}
	Data []byte
	Sum  uint32
}

func (t *Table) Format() string {
	switch v := t.SDH.(type) {
	case *SDHv1:
		return v.Format()
	case *SDHv2:
		return v.Format()
	default:
		return t.Channel.String()
	}
}

func (t *Table) Sequence() uint32 {
	switch v := t.SDH.(type) {
	default:
		return t.VMUHeader.Sequence
	case *SDHv1:
		return v.Sequence
	case *SDHv2:
		return v.Originator
	}
}

func (t *Table) Origin() string {
	var id int
	switch v := t.SDH.(type) {
	default:
		id = int(t.VMUHeader.Source)
	case *SDHv1:
		id = int(t.VMUHeader.Source)
	case *SDHv2:
		id = int(v.Id)
	}
	return fmt.Sprintf("%02x", id)
}

func (t *Table) IsRealtime() bool {
	switch s := t.SDH.(type) {
	default:
		return true
	case *SDHv1:
		return true
	case *SDHv2:
		return t.VMUHeader.Source == s.Id
	}
}

func (t *Table) Version() int {
	switch t.SDH.(type) {
	default:
		return VMUProtocol1
	case *SDHv1:
		return VMUProtocol1
	case *SDHv2:
		return VMUProtocol2
	}
}

func (t *Table) Filename() string {
	var (
		id, seq int
		delta   time.Duration
	)

	upi := "SCIENCE"
	switch v := t.SDH.(type) {
	default:
		id = int(t.VMUHeader.Channel)
	case *SDHv1:
		id, seq = int(t.VMUHeader.Channel), int(v.Sequence)
		delta = time.Second
	case *SDHv2:
		id, seq = int(v.Id), int(v.Originator)
		if bs := bytes.Trim(v.Info[:], "\x00"); len(bs) > 0 {
			upi = strings.Replace(string(bs), " ", "-", -1)
		}
		delta = AdjustTime(t.VMUHeader.Timestamp(), false).Sub(v.Timestamp())
	}
	offset := int64(delta.Minutes())
	n := t.Timestamp().Format("20060102_150405")

	ext := "dat"
	if !Valid(t) {
		ext += ".bad"
	}
	return fmt.Sprintf("%04x_%s_%d_%06d_%s_%09d.%s", id, upi, t.Stream(), seq, n, offset, ext)
}

func (t *Table) Timestamp() time.Time {
	switch v := t.SDH.(type) {
	default:
		return t.VMUHeader.Timestamp()
	case *SDHv1:
		return t.VMUHeader.Timestamp()
	case *SDHv2:
		return v.Timestamp()
	}
}

func (t *Table) Payload() []byte {
	bs := make([]byte, len(t.Data))
	copy(bs, t.Data)
	return bs
}

func (t *Table) Bytes() ([]byte, error) {
	var vs []byte
	w := new(bytes.Buffer)
	vs, _ = encodeVMU(*t.VMUHeader)
	w.Write(vs)
	switch s := t.SDH.(type) {
	default:
		return nil, fmt.Errorf("unsupported science header type")
	case *SDHv1:
		vs, _ = encodeSDHv1(*s)
	case *SDHv2:
		vs, _ = encodeSDHv2(*s)
	}
	w.Write(vs)
	w.Write(t.Data)
	binary.Write(w, binary.LittleEndian, t.Sum)

	return w.Bytes(), nil
}

func (t *Table) Export(w io.Writer, _ string) error {
	n := t.Timestamp()
	switch s := t.SDH.(type) {
	case *SDHv1:
		return science.ExportScienceData(w, t.Data, n)
	case *SDHv2:
		switch s.Id {
		case LCP:
			return science.ExportSVSData(w, t.Data)
		case LRSD:
			return science.ExportScienceData(w, t.Data, n)
		case SMDUnit, RUBUnit:
			return science.ExportSyncUnit(w, t.Data, n)
		default:
			return t.ExportRaw(w)
		}
	default:
		return t.ExportRaw(w)
	}
}

func (t *Table) ExportRaw(w io.Writer) error {
	_, err := w.Write(t.Data)
	return err
}

type Image struct {
	*VMUHeader
	IDH  interface{}
	Data []byte
	Sum  uint32
}

func (i *Image) Format() string {
	switch v := i.IDH.(type) {
	case *IDHv1:
		return v.Format()
	case *IDHv2:
		return v.Format()
	default:
		return i.Channel.String()
	}
}

func (i *Image) Sequence() uint32 {
	switch v := i.IDH.(type) {
	default:
		return i.VMUHeader.Sequence
	case *IDHv1:
		return v.Sequence
	case *IDHv2:
		return v.Originator
	}
}

func (i *Image) Origin() string {
	var id int
	switch v := i.IDH.(type) {
	default:
		id = int(i.VMUHeader.Source)
	case *IDHv1:
		id = int(v.Video)
	case *IDHv2:
		id = int(v.Id)
	}
	return fmt.Sprintf("%02x", id)
}

func (i *Image) IsRealtime() bool {
	switch v := i.IDH.(type) {
	default:
		return true
	case *IDHv1:
		return i.VMUHeader.Source == v.Video
	case *IDHv2:
		return i.VMUHeader.Source == v.Id
	}
}

func (i *Image) Version() int {
	switch i.IDH.(type) {
	default:
		return VMUProtocol1
	case *IDHv1:
		return VMUProtocol1
	case *IDHv2:
		return VMUProtocol2
	}
}

func (i *Image) Filename() string {
	var (
		id, seq int
		ext     string
		delta   time.Duration
	)
	upi := "IMG"
	switch v := i.IDH.(type) {
	default:
		id, ext = int(i.VMUHeader.Channel), "raw"
	case *IDHv1:
		id, ext, seq = int(i.VMUHeader.Channel), v.Format(), int(v.Sequence)
		if bs := bytes.Trim(v.Info[:], "\x00"); len(bs) > 0 {
			upi = strings.Replace(string(bs), " ", "-", -1)
		}
		delta = AdjustTime(i.VMUHeader.Timestamp(), false).Sub(v.Timestamp())
	case *IDHv2:
		id, ext, seq = int(v.Id), v.Format(), int(v.Originator)
		if bs := bytes.Trim(v.Info[:], "\x00"); len(bs) > 0 {
			upi = strings.Replace(string(bs), " ", "-", -1)
		}
		delta = AdjustTime(i.VMUHeader.Timestamp(), false).Sub(v.Timestamp())
	}
	n := i.Timestamp().Format("20060102_150405")
	offset := int64(delta.Minutes())
	if !Valid(i) {
		ext += ".bad"
	}
	return fmt.Sprintf("%04x_%s_%d_%06d_%s_%09d.%s", id, upi, i.Stream(), seq, n, offset, ext)
}

func (i *Image) Timestamp() time.Time {
	switch v := i.IDH.(type) {
	default:
		return i.VMUHeader.Timestamp()
	case *IDHv1:
		return v.Timestamp()
	case *IDHv2:
		return v.Timestamp()
	}
}

func (i *Image) Bytes() ([]byte, error) {
	var vs []byte
	w := new(bytes.Buffer)
	vs, _ = encodeVMU(*i.VMUHeader)
	w.Write(vs)
	switch i := i.IDH.(type) {
	default:
		return nil, fmt.Errorf("unsupported image header type")
	case *IDHv1:
		vs, _ = encodeIDHv1(*i)
	case *IDHv2:
		vs, _ = encodeIDHv2(*i)
	}
	w.Write(vs)
	w.Write(i.Data)
	binary.Write(w, binary.LittleEndian, i.Sum)

	return w.Bytes(), nil
}

func (i *Image) Payload() []byte {
	bs := make([]byte, len(i.Data))
	copy(bs, i.Data)
	return bs
}

func (i *Image) Export(w io.Writer, f string) error {
	switch v := i.IDH.(type) {
	default:
		return fmt.Errorf("unknown version")
	case *IDHv1:
		x := &xy{
			X:    int(v.Pixels & 0xFFFF), //int(v.Pixels >> 16),
			Y:    int(v.Pixels >> 16),    //int(v.Pixels & 0xFFFF),
			Data: i.Data,
		}
		return exportImageMk1(w, f, v.Type, x)
	case *IDHv2:
		x := &xy{
			X:    int(v.Pixels & 0xFFFF), //int(v.Pixels >> 16),
			Y:    int(v.Pixels >> 16),    //int(v.Pixels & 0xFFFF),
			Data: i.Data,
		}
		return exportImageMk2(w, f, v.Type, x)
	}
}

func (i *Image) ExportRaw(w io.Writer) error {
	_, err := w.Write(i.Payload())
	return err
}

type xy struct {
	X    int
	Y    int
	Data []byte
}

func exportImageMk1(w io.Writer, f string, t uint8, x *xy) error {
	var (
		err error
		i   image.Image
	)
	switch t {
	default:
		return fmt.Errorf("unsupported image type %d", t)
	case 1: //jpeg
		_, err = w.Write(x.Data)
		return err
	case 2: //monochrome
		i = img.ImageGray8(x.X, x.Y, x.Data)
	case 3: //s-video
		i = img.ImageLBR(x.X, x.Y, x.Data)
	case 4: //rgb
		i = img.ImageRGB(x.X, x.Y, x.Data)
		//case 5: //kodack
	}
	switch f {
	default:
		return fmt.Errorf("unsupported image type %s", f)
	case "jpg":
		err = jpeg.Encode(w, i, nil)
	case "png", "":
		err = png.Encode(w, i)
	}
	return err
}

func exportImageMk2(w io.Writer, f string, t uint8, x *xy) error {
	var (
		err error
		i   image.Image
	)
	switch t {
	default:
		return fmt.Errorf("unsupported image type %d", t)
	case 1: //gray8
		i = img.ImageGray8(x.X, x.Y, x.Data)
	case 2: //gray16-BE
		i = img.ImageGray16(x.X, x.Y, x.Data, binary.BigEndian)
	case 3: //gray16-LE
		i = img.ImageGray16(x.X, x.Y, x.Data, binary.LittleEndian)
	case 4: //yuy2
		i = img.ImageLBR(x.X, x.Y, x.Data)
	case 5: //i420
		i = img.ImageI420(x.X, x.Y, x.Data)
	case 6: //rgb
		i = img.ImageRGB(x.X, x.Y, x.Data)
	case 7, 8: //jpeg, png
		_, err = w.Write(x.Data)
		return err
	case 9: //h264
	}
	if i == nil {
		_, err = w.Write(x.Data)
		return err
	}
	switch f {
	default:
		return fmt.Errorf("unsupported image type %s", f)
	case "jpg", "jpeg":
		err = jpeg.Encode(w, i, nil)
	case "png", "":
		err = png.Encode(w, i)
	}
	return err
}<|MERGE_RESOLUTION|>--- conflicted
+++ resolved
@@ -121,7 +121,6 @@
 }
 
 func decodeVMUv2(bs []byte) (int, Packet, error) {
-<<<<<<< HEAD
 	// if len(bs) <= VMUHeaderLength+IDHeaderLengthV2 || len(bs) <= VMUHeaderLength+SDHeaderLengthV2 {
 	// 	idh := VMUHeaderLength + IDHeaderLengthV2
 	// 	sdh := VMUHeaderLength + SDHeaderLengthV2
@@ -129,13 +128,6 @@
 	// }
 	if len(bs) < VMUHeaderLength {
 		return len(bs), nil, fmt.Errorf("packet too short: %d (expected at least %d)", len(bs), VMUHeaderLength)
-=======
-	size := len(bs)-CheckTrailerLength
-	if size <= VMUHeaderLength+IDHeaderLengthV2 || size <= VMUHeaderLength+SDHeaderLengthV2 {
-		idh := VMUHeaderLength + IDHeaderLengthV2 + CheckTrailerLength
-		sdh := VMUHeaderLength + SDHeaderLengthV2 + CheckTrailerLength
-		return len(bs), nil, fmt.Errorf("packet size too short: %d (sciences: %d bytes, images: %d bytes)", len(bs), sdh, idh)
->>>>>>> c2c98b70
 	}
 	ix := VMUHeaderLength
 	v, err := decodeVMU(bs[:ix])
